--- conflicted
+++ resolved
@@ -62,15 +62,10 @@
       - COLLECTION_NAME=${COLLECTION_NAME:-document_chunks}
       - CHUNK_SIZE=${CHUNK_SIZE:-600}
       - CHUNK_OVERLAP=${CHUNK_OVERLAP:-50}
-<<<<<<< HEAD
-      - MODEL_TYPE=${MODEL_TYPE:-openai}
-      - MODEL_NAME=${MODEL_NAME:-gpt-4o}
-=======
       - DEFAULT_MODEL_TYPE=${DEFAULT_MODEL_TYPE:-openai}
       - AVAILABLE_MODEL_TYPES=${AVAILABLE_MODEL_TYPES:-openai,ollama}
       - OPENAI_MODEL=${OPENAI_MODEL:-gpt-4o}
       - OLLAMA_MODEL=${OLLAMA_MODEL:-tinyllama}
->>>>>>> d6b42525
       - OLLAMA_BASE_URL=http://ollama:11434
       - PYTHONUNBUFFERED=1
     depends_on:
@@ -172,8 +167,4 @@
 volumes:
   pgdata:
   openwebui-data:
-<<<<<<< HEAD
-  ollama-models:
-=======
-  ollama-data:
->>>>>>> d6b42525
+  ollama-data: